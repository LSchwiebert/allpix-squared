/**
 * @file
 * @brief Definition of Monte-Carlo particle object
 * @copyright Copyright (c) 2017-2020 CERN and the Allpix Squared authors.
 * This software is distributed under the terms of the MIT License, copied verbatim in the file "LICENSE.md".
 * In applying this license, CERN does not waive the privileges and immunities granted to it by virtue of its status as an
 * Intergovernmental Organization or submit itself to any jurisdiction.
 */

#ifndef ALLPIX_MC_PARTICLE_H
#define ALLPIX_MC_PARTICLE_H

#include <Math/Point3D.h>
#include <TRef.h>

#include "MCTrack.hpp"
#include "Object.hpp"

namespace allpix {
    /**
     * @brief Monte-Carlo particle through the sensor
     */
    class MCParticle : public Object {
    public:
        /**
         * @brief Construct a Monte-Carlo particle
         * @param local_start_point Entry point of the particle in the sensor in local coordinates
         * @param global_start_point Entry point of the particle in the sensor in global coordinates
         * @param local_end_point Exit point of the particle in the sensor in local coordinates
         * @param global_end_point Exit point of the particle in the sensor in global coordinates
         * @param particle_id PDG id for this particle type
         * @param time The arrival time of the particle in the sensor
         */
        MCParticle(ROOT::Math::XYZPoint local_start_point,
                   ROOT::Math::XYZPoint global_start_point,
                   ROOT::Math::XYZPoint local_end_point,
                   ROOT::Math::XYZPoint global_end_point,
                   int particle_id,
                   double local_time,
                   double global_time);

        /**
         * @brief Get the entry point of the particle in local coordinates
         * @return Particle entry point
         */
        ROOT::Math::XYZPoint getLocalStartPoint() const;
        /**
         * @brief Get the entry point of the particle in global coordinates
         * @return Particle entry point
         */
        ROOT::Math::XYZPoint getGlobalStartPoint() const;

        /**
         * @brief Get the exit point of the particle in local coordinates
         * @return Particle exit point
         */
        ROOT::Math::XYZPoint getLocalEndPoint() const;
        /**
         * @brief Get the exit point of the particle in global coordinates
         * @return Particle exit point
         */
        ROOT::Math::XYZPoint getGlobalEndPoint() const;

        /**
         * @brief Get the reference point of the particle in the sensor center plane in local coordinates
         * @return Particle reference point on the center plane of the sensor
         */
        ROOT::Math::XYZPoint getLocalReferencePoint() const;

        /**
         * @brief Get PDG particle id for the particle
         * @return Particle id
         */
        int getParticleID() const;

        /**
         * @brief Get the arrival time for the particle
         * @return Arrival time of the particle in the respective sensor in global reference system
         */
        double getGlobalTime() const;

        /**
         * @brief Get the local time for the particle in the respective sensor
         * @return Arrival time of the particle in the respective sensor in the local system
         */
        double getLocalTime() const;

        /**
         * @brief Set the Monte-Carlo particle
         * @param mc_particle The Monte-Carlo particle
         * @warning Special method because parent can only be set after creation, should not be replaced later.
         */
        void setParent(const MCParticle* mc_particle);

        /**
         * @brief Get the parent MCParticle if it has one
         * @return Parent MCParticle or null pointer if it has no parent
         * @warning No \ref MissingReferenceException is thrown, because a particle without parent should always be handled.
         */
        const MCParticle* getParent() const;

        /**
         * @brief Get the primary MCParticle from which this MCParticle originates
         * @return Primary MCParticle. If it is a primary itself, returns pointer to self
         * @warning No \ref MissingReferenceException is thrown, because primary particles should always be handled.
         */
        const MCParticle* getPrimary() const;

        /**
         * @brief Set the MCParticle's track
         * @param mc_track The track
         * @warning Special method because track can only be set after creation, should not be replaced later.
         */
        void setTrack(const MCTrack* mc_track);

        /**
         * @brief Get the MCTrack of this MCParticle
         * @return Parent MCTrack or null pointer if it has no track
         * @warning No \ref MissingReferenceException is thrown, because a particle without a track should always be handled.
         */
        const MCTrack* getTrack() const;

        /**
         * @brief ROOT class definition
         */
<<<<<<< HEAD
        ClassDefOverride(MCParticle, 8);
=======
        ClassDefOverride(MCParticle, 6); // NOLINT
>>>>>>> 22d89006
        /**
         * @brief Default constructor for ROOT I/O
         */
        MCParticle() = default;

        /**
         * @brief Print an ASCII representation of MCParticle to the given stream
         * @param out Stream to print to
         */
        void print(std::ostream& out) const override;

    private:
        ROOT::Math::XYZPoint local_start_point_{};
        ROOT::Math::XYZPoint global_start_point_{};
        ROOT::Math::XYZPoint local_end_point_{};
        ROOT::Math::XYZPoint global_end_point_{};

        int particle_id_{};
        double local_time_{};
        double global_time_{};

        TRef parent_;
        TRef track_;
    };

    /**
     * @brief Typedef for message carrying MC particles
     */
    using MCParticleMessage = Message<MCParticle>;
} // namespace allpix

#endif /* ALLPIX_MC_PARTICLE_H */<|MERGE_RESOLUTION|>--- conflicted
+++ resolved
@@ -123,11 +123,7 @@
         /**
          * @brief ROOT class definition
          */
-<<<<<<< HEAD
-        ClassDefOverride(MCParticle, 8);
-=======
-        ClassDefOverride(MCParticle, 6); // NOLINT
->>>>>>> 22d89006
+        ClassDefOverride(MCParticle, 8); // NOLINT
         /**
          * @brief Default constructor for ROOT I/O
          */
