/**
 * @file
 * @brief Definition of object with set of particles at pixel
 * @copyright Copyright (c) 2017-2020 CERN and the Allpix Squared authors.
 * This software is distributed under the terms of the MIT License, copied verbatim in the file "LICENSE.md".
 * In applying this license, CERN does not waive the privileges and immunities granted to it by virtue of its status as an
 * Intergovernmental Organization or submit itself to any jurisdiction.
 */

#ifndef ALLPIX_PIXEL_CHARGE_H
#define ALLPIX_PIXEL_CHARGE_H

#include <Math/DisplacementVector2D.h>
#include <TRef.h>
#include <algorithm>

#include "MCParticle.hpp"
#include "Object.hpp"
#include "Pixel.hpp"
#include "PropagatedCharge.hpp"
#include "Pulse.hpp"

namespace allpix {
    /**
     * @ingroup Objects
     * @brief Set of charges at a pixel
     */
    class PixelCharge : public Object {
        friend class PixelHit;

    public:
        /**
         * @brief Construct a set of charges at a pixel
         * @param pixel Object holding the information of the pixel
         * @param charge Amount of charge stored at this pixel
         * @param propagated_charges Optional pointer to the related propagated charges
         */
        PixelCharge(Pixel pixel,
                    long charge,
                    const std::vector<const PropagatedCharge*>& propagated_charges = std::vector<const PropagatedCharge*>());

        /**
         * @brief Construct a set of charges at a pixel
         * @param pixel Object holding the information of the pixel
         * @param pulse Pulse of induced or collected charges
         * @param propagated_charges Optional pointer to the related propagated charges
         */
        PixelCharge(Pixel pixel,
                    Pulse pulse,
                    const std::vector<const PropagatedCharge*>& propagated_charges = std::vector<const PropagatedCharge*>());

        /**
         * @brief Get the pixel containing the charges
         * @return Pixel indices in the grid
         */
        const Pixel& getPixel() const;

        /**
         * @brief Shortcut to retrieve the pixel indices
         * @return Index of the pixel
         */
        Pixel::Index getIndex() const;

        /**
         * @brief Get the charge at the pixel
         * @return Total charge stored
         */
        long getCharge() const;

        /**
         * @brief Get the absolute charge value at the pixel
         * @return Absolute total charge stored
         */
        unsigned long getAbsoluteCharge() const;

        /**
         * @brief Get related propagated charges
         * @return Possible set of pointers to propagated charges
         */
        std::vector<const PropagatedCharge*> getPropagatedCharges() const;

        /**
         * @brief Get the Monte-Carlo particles resulting in this pixel hit
         * @return List of all related Monte-Carlo particles
         */
        std::vector<const MCParticle*> getMCParticles() const;

        /**
         *  @brief Get recoded charge pulse
         *  @return Constatnt reference to the full charge pulse
         */
        const Pulse& getPulse() const;

        /**
         * @brief Get time after start of event in global reference frame
         * @return Time from start event
         */
        double getGlobalTime() const;

        /**
         * @brief Get local time in the sensor
         * @return Time with respect to local sensor
         */
        double getLocalTime() const;

        /**
         * @brief Print an ASCII representation of PixelCharge to the given stream
         * @param out Stream to print to
         */
        void print(std::ostream& out) const override;

        /**
         * @brief ROOT class definition
         */
        ClassDefOverride(PixelCharge, 8);
        /**
         * @brief Default constructor for ROOT I/O
         */
        PixelCharge() = default;

        void petrifyHistory() override;

    private:
        Pixel pixel_;
        long charge_{};
        Pulse pulse_{};

<<<<<<< HEAD
        std::vector<PointerWrapper<PropagatedCharge>> propagated_charges_;
        std::vector<PointerWrapper<MCParticle>> mc_particles_;
=======
        double local_time_{};
        double global_time_{};

        std::vector<TRef> propagated_charges_;
        std::vector<TRef> mc_particles_;
>>>>>>> 6127190f
    };

    /**
     * @brief Typedef for message carrying pixel charges
     */
    using PixelChargeMessage = Message<PixelCharge>;
} // namespace allpix

#endif /* ALLPIX_PIXEL_CHARGE_H */<|MERGE_RESOLUTION|>--- conflicted
+++ resolved
@@ -125,16 +125,11 @@
         long charge_{};
         Pulse pulse_{};
 
-<<<<<<< HEAD
-        std::vector<PointerWrapper<PropagatedCharge>> propagated_charges_;
-        std::vector<PointerWrapper<MCParticle>> mc_particles_;
-=======
         double local_time_{};
         double global_time_{};
 
-        std::vector<TRef> propagated_charges_;
-        std::vector<TRef> mc_particles_;
->>>>>>> 6127190f
+        std::vector<PointerWrapper<PropagatedCharge>> propagated_charges_;
+        std::vector<PointerWrapper<MCParticle>> mc_particles_;
     };
 
     /**
