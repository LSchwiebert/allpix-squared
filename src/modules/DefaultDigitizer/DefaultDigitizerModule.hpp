--- conflicted
+++ resolved
@@ -64,11 +64,6 @@
     private:
         Messenger* messenger_;
 
-<<<<<<< HEAD
-=======
-        // Input message with the charges on the pixels
-        std::shared_ptr<PixelChargeMessage> pixel_message_;
-
         /**
          * @brief Helper function to calculate time of crossing the threshold
          * @param  pixel_charge PixelCharge object to calculate the threshold crossing for
@@ -77,7 +72,6 @@
          */
         double time_of_arrival(const PixelCharge& pixel_charge, double threshold) const;
 
->>>>>>> 583a11e7
         // Statistics
         std::atomic<unsigned long long> total_hits_{};
 
