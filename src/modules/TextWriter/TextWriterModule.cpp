/**
 * @file
 * @brief Implementation of ROOT data file writer module
 * @copyright Copyright (c) 2017-2019 CERN and the Allpix Squared authors.
 * This software is distributed under the terms of the MIT License, copied verbatim in the file "LICENSE.md".
 * In applying this license, CERN does not waive the privileges and immunities granted to it by virtue of its status as an
 * Intergovernmental Organization or submit itself to any jurisdiction.
 */

#include "TextWriterModule.hpp"

#include <fstream>
#include <string>
#include <utility>

#include <TBranchElement.h>
#include <TClass.h>

#include "core/config/ConfigReader.hpp"
#include "core/utils/file.h"
#include "core/utils/log.h"
#include "core/utils/type.h"

#include "objects/Object.hpp"
#include "objects/objects.h"

using namespace allpix;

<<<<<<< HEAD
TextWriterModule::TextWriterModule(Configuration& config, Messenger* messenger, GeometryManager*)
    : BufferedModule<TextWriterModuleData>(config) {
=======
TextWriterModule::TextWriterModule(Configuration& config, Messenger* messenger, GeometryManager*) : WriterModule(config) {
    // Enable parallelization of this module if multithreading is enabled
    enable_parallelization();

>>>>>>> 10052dac
    // Bind to all messages with filter
    messenger->registerFilter(this, &TextWriterModule::filter);
}

void TextWriterModule::init() {
    // Create output file
    output_file_name_ =
        createOutputFile(allpix::add_file_extension(config_.get<std::string>("file_name", "data"), "txt"), true);
    output_file_ = std::make_unique<std::ofstream>(output_file_name_);

    *output_file_ << "# Allpix Squared ASCII data - https://cern.ch/allpix-squared" << std::endl << std::endl;

    // Read include and exclude list
    if(config_.has("include") && config_.has("exclude")) {
        throw InvalidValueError(config_, "exclude", "include and exclude parameter are mutually exclusive");
    } else if(config_.has("include")) {
        auto inc_arr = config_.getArray<std::string>("include");
        include_.insert(inc_arr.begin(), inc_arr.end());
    } else if(config_.has("exclude")) {
        auto exc_arr = config_.getArray<std::string>("exclude");
        exclude_.insert(exc_arr.begin(), exc_arr.end());
    }
}

bool TextWriterModule::filter(const std::shared_ptr<BaseMessage>& message, const std::string& message_name) const { // NOLINT
    try {
        const BaseMessage* inst = message.get();
        std::string name_str = " without a name";
        if(!message_name.empty()) {
            name_str = " named " + message_name;
        }
        LOG(TRACE) << "Text writer received " << allpix::demangle(typeid(*inst).name()) << name_str;

        // Get the detector name
        std::string detector_name;
        if(message->getDetector() != nullptr) {
            detector_name = message->getDetector()->getName();
        }

        // Read the object
        auto object_array = message->getObjectArray();
        if(!object_array.empty()) {
            const Object& first_object = object_array[0];
            auto* cls = TClass::GetClass(typeid(first_object));

            // Remove the allpix prefix
            std::string class_name = cls->GetName();
            std::string apx_namespace = "allpix::";
            size_t ap_idx = class_name.find(apx_namespace);
            if(ap_idx != std::string::npos) {
                class_name.replace(ap_idx, apx_namespace.size(), "");
            }

            // Check if this message should be kept
            if((!include_.empty() && include_.find(class_name) == include_.end()) ||
               (!exclude_.empty() && exclude_.find(class_name) != exclude_.end())) {
                LOG(TRACE) << "Text writer ignored message with object " << allpix::demangle(typeid(*inst).name())
                           << " because it has been excluded or not explicitly included";
                return false;
            }

            return true;
        }

    } catch(MessageWithoutObjectException& e) {
        const BaseMessage* inst = message.get();
        LOG(WARNING) << "Text writer cannot process message of type" << allpix::demangle(typeid(*inst).name())
                     << " with name " << message_name;
    }

    return false;
}

void TextWriterModule::run_inorder(unsigned int event_number, TextWriterModuleData& data) {
    auto& messages = data.messages;
    LOG(TRACE) << "Writing new objects to text file";

    // Print the current event:
    *output_file_ << "=== " << event_number << " ===" << std::endl;

    for(auto& pair : messages) {
        auto& message = pair.first;

        // Print the current detector:
        if(message->getDetector() != nullptr) {
            *output_file_ << "--- " << message->getDetector()->getName() << " ---" << std::endl;
        } else {
            *output_file_ << "--- <global> ---" << std::endl;
        }
        for(auto& object : message->getObjectArray()) {
            // Print the object's ASCII representation:
            *output_file_ << object << std::endl;
            write_cnt_++;
        }
        msg_cnt_++;
    }
}

void TextWriterModule::finalize_module() {
    // Finish writing to output file
    *output_file_ << "# " << write_cnt_ << " objects from " << msg_cnt_ << " messages" << std::endl;

    // Print statistics
    LOG(STATUS) << "Wrote " << write_cnt_ << " objects from " << msg_cnt_ << " messages to file:" << std::endl
                << output_file_name_;
}

TextWriterModuleData TextWriterModule::fetch_event_data(Event* event) {
    auto messenger = event->getMessenger();

    TextWriterModuleData data;
    data.messages = messenger->fetchFilteredMessages(this);

    return data;
}<|MERGE_RESOLUTION|>--- conflicted
+++ resolved
@@ -26,15 +26,11 @@
 
 using namespace allpix;
 
-<<<<<<< HEAD
 TextWriterModule::TextWriterModule(Configuration& config, Messenger* messenger, GeometryManager*)
     : BufferedModule<TextWriterModuleData>(config) {
-=======
-TextWriterModule::TextWriterModule(Configuration& config, Messenger* messenger, GeometryManager*) : WriterModule(config) {
     // Enable parallelization of this module if multithreading is enabled
     enable_parallelization();
 
->>>>>>> 10052dac
     // Bind to all messages with filter
     messenger->registerFilter(this, &TextWriterModule::filter);
 }
