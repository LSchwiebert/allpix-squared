/**
 * @file
 * @brief Implementation of CorryvreckanWriter module
 * @copyright Copyright (c) 2017-2019 CERN and the Allpix Squared authors.
 * This software is distributed under the terms of the MIT License, copied verbatim in the file "LICENSE.md".
 * In applying this license, CERN does not waive the privileges and immunities granted to it by virtue of its status as an
 * Intergovernmental Organization or submit itself to any jurisdiction.
 */

#include "CorryvreckanWriterModule.hpp"

#include <Math/RotationZYX.h>

#include <fstream>
#include <string>
#include <utility>

#include "core/utils/file.h"
#include "core/utils/log.h"

using namespace allpix;

CorryvreckanWriterModule::CorryvreckanWriterModule(Configuration& config, Messenger* messenger, GeometryManager* geoManager)
<<<<<<< HEAD
    : BufferedModule<CorryvreckanWriterModuleData>(config), messenger_(messenger), geometryManager_(geoManager) {
=======
    : WriterModule(config), messenger_(messenger), geometryManager_(geoManager) {
    // Enable parallelization of this module if multithreading is enabled
    enable_parallelization();
>>>>>>> 10052dac

    // Require PixelCharge messages for single detector
    messenger_->bindMulti<PixelHitMessage>(this, MsgFlags::REQUIRED);
    messenger_->bindMulti<MCParticleMessage>(this, MsgFlags::REQUIRED);

    config_.setDefault("file_name", "corryvreckanOutput.root");
    config_.setDefault("geometry_file", "corryvreckanGeometry.conf");
    config_.setDefault("output_mctruth", false);
}

// Set up the output trees
void CorryvreckanWriterModule::init() {

    // Check if MC data to be saved
    outputMCtruth_ = config_.get<bool>("output_mctruth", false);

    // Create output file and directories
    fileName_ = createOutputFile(allpix::add_file_extension(config_.get<std::string>("file_name"), "root"));
    outputFile_ = std::make_unique<TFile>(fileName_.c_str(), "RECREATE");
    outputFile_->cd();
    outputFile_->mkdir("pixels");
    if(outputMCtruth_) {
        outputFile_->mkdir("mcparticles");
    }

    // Create geometry file:
    geometryFileName_ = createOutputFile(allpix::add_file_extension(config_.get<std::string>("geometry_file"), "conf"));

    // Loop over all detectors and make trees for data
    auto detectors = geometryManager_->getDetectors();
    for(auto& detector : detectors) {

        // Get the detector ID and type
        std::string detectorID = detector->getName();
        std::string detectorModel = detector->getModel()->getType();

        // Create the tree
        std::string objectID = detectorID + "_pixels";
        std::string treeName = detectorID + "_" + detectorModel + "_pixels"; // NOLINT
        outputTrees_[objectID] = new TTree(treeName.c_str(), treeName.c_str());
        outputTrees_[objectID]->Branch("time", &time_);

        // Map the pixel object to the tree
        treePixels_[objectID] = new corryvreckan::Pixel();
        outputTrees_[objectID]->Branch("pixels", &treePixels_[objectID]);

        // If MC truth needed then make trees for output
        if(!outputMCtruth_) {
            continue;
        }

        // Create the tree
        std::string objectID_MC = detectorID + "_mcparticles";
        std::string treeName_MC = detectorID + "_" + detectorModel + "_mcparticles"; // NOLINT
        outputTreesMC_[objectID_MC] = new TTree(treeName_MC.c_str(), treeName_MC.c_str());
        outputTreesMC_[objectID_MC]->Branch("time", &time_);

        // Map the mc particle object to the tree
        treeMCParticles_[objectID_MC] = new corryvreckan::MCParticle();
        outputTreesMC_[objectID_MC]->Branch("mcparticles", &treeMCParticles_[objectID_MC]);
    }

    // Initialise the time
    time_ = 0;
}

// Make instantiations of Corryvreckan pixels, and store these in the trees during run time
void CorryvreckanWriterModule::run_inorder(unsigned int, CorryvreckanWriterModuleData& data) {
    auto& pixel_messages = data.pixel_messages;

    // Loop through all receieved messages
    for(auto& message : pixel_messages) {

        auto detectorID = message->getDetector()->getName();
        auto objectID = detectorID + "_pixels";
        LOG(DEBUG) << "Receieved " << message->getData().size() << " pixel hits from detector " << detectorID;
        LOG(DEBUG) << "Time on event hits will be " << time_;

        // Loop through all pixels received
        for(auto& allpix_pixel : message->getData()) {

            // Make a new output pixel
            unsigned int pixelX = allpix_pixel.getPixel().getIndex().X();
            unsigned int pixelY = allpix_pixel.getPixel().getIndex().Y();
            double adc = allpix_pixel.getSignal();
            auto time = static_cast<double>(time_);
            auto outputPixel = new corryvreckan::Pixel(detectorID, int(pixelY), int(pixelX), int(adc), time);

            LOG(DEBUG) << "Pixel (" << pixelX << "," << pixelY << ") written to device " << detectorID;

            // Map the pixel to the output tree and write it
            treePixels_[objectID] = outputPixel;
            outputTrees_[objectID]->Fill();
            delete outputPixel;

            // If writing MC truth then also write out associated particle info
            if(!outputMCtruth_) {
                continue;
            }

            // Get all associated particles
            auto mcp = allpix_pixel.getMCParticles();
            for(auto& particle : mcp) {

                // Create a new particle object
                std::string objectID_MC = detectorID + "_mcparticles";
                auto mcParticle = new corryvreckan::MCParticle(detectorID,
                                                               particle->getParticleID(),
                                                               particle->getLocalStartPoint(),
                                                               particle->getLocalEndPoint(),
                                                               time);

                // Map the mc particle to the output tree and write it
                treeMCParticles_[objectID_MC] = mcParticle;
                LOG(DEBUG) << "MC particle started locally at (" << mcParticle->getLocalStart().X() << ","
                           << mcParticle->getLocalStart().Y() << ") and ended at " << mcParticle->getLocalEnd().X() << ","
                           << mcParticle->getLocalEnd().Y() << ")";
                LOG(DEBUG) << "MC particle started globally at (" << particle->getGlobalStartPoint().X() << ","
                           << particle->getGlobalStartPoint().Y() << ") and ended at " << particle->getGlobalEndPoint().X()
                           << "," << particle->getGlobalEndPoint().Y() << ")";
                outputTreesMC_[objectID_MC]->Fill();
                delete mcParticle;
            }
        }
    }

    // Increment the time till the next event
    time_ += 10;
}

// Save the output trees to file
void CorryvreckanWriterModule::finalize_module() {

    // Loop over all detectors and store the trees
    auto detectors = geometryManager_->getDetectors();
    for(auto& detector : detectors) {

        // Get the detector ID and type
        std::string detectorID = detector->getName();
        std::string objectID = detectorID + "_pixels";

        // Move to the write output file
        outputFile_->cd();
        outputFile_->cd("pixels");
        outputTrees_[objectID]->Write();

        // Clean up the tree and remove object pointer
        delete outputTrees_[objectID];
        treePixels_[objectID] = nullptr;

        // Write the MC truth
        if(!outputMCtruth_) {
            continue;
        }

        std::string objectID_MC = detectorID + "_mcparticles";
        outputFile_->cd("mcparticles");
        outputTreesMC_[objectID_MC]->Write();

        // Clean up the tree and remove object pointer
        delete outputTreesMC_[objectID_MC];
        treeMCParticles_[objectID_MC] = nullptr;
    }
    outputFile_->Close();

    // Print statistics
    LOG(STATUS) << "Wrote output data to file:" << std::endl << fileName_;

    // Loop over all detectors and store the geometry:
    // Write geometry:
    std::ofstream geometry_file;
    if(!geometryFileName_.empty()) {
        geometry_file.open(geometryFileName_, std::ios_base::out | std::ios_base::trunc);
        if(!geometry_file.good()) {
            throw ModuleError("Cannot write to Corryvreckan geometry file");
        }

        geometry_file << "# Allpix Squared detector geometry - https://cern.ch/allpix-squared" << std::endl << std::endl;

        for(auto& detector : detectors) {
            geometry_file << "[" << detector->getName() << "]" << std::endl;
            geometry_file << "position = " << Units::display(detector->getPosition().x(), {"mm", "um"}) << ", "
                          << Units::display(detector->getPosition().y(), {"mm", "um"}) << ", "
                          << Units::display(detector->getPosition().z(), {"mm", "um"}) << std::endl;

            // Transform the rotation matrix to a ZYX rotation and invert it to get a XYZ rotation
            // This way we stay compatible to old Corryvreckan versions which only support XYZ.
            geometry_file << "orientation_mode = \"xyz\"" << std::endl;
            ROOT::Math::RotationZYX rotations(detector->getOrientation().Inverse());
            geometry_file << "orientation = " << Units::display(-rotations.Psi(), "deg") << ", "
                          << Units::display(-rotations.Theta(), "deg") << ", " << Units::display(-rotations.Phi(), "deg")
                          << std::endl;

            auto model = detector->getModel();
            geometry_file << "type = \"" << model->getType() << "\"" << std::endl;
            geometry_file << "pixel_pitch = " << Units::display(model->getPixelSize().x(), "um") << ", "
                          << Units::display(model->getPixelSize().y(), "um") << std::endl;
            geometry_file << "number_of_pixels = " << model->getNPixels().x() << ", " << model->getNPixels().y()
                          << std::endl;

            geometry_file << std::endl;
        }
    }
}

CorryvreckanWriterModuleData CorryvreckanWriterModule::fetch_event_data(Event* event) {
    auto messenger = event->getMessenger();

    CorryvreckanWriterModuleData data;
    data.pixel_messages = messenger->fetchMultiMessage<PixelHitMessage>(this);

    if(outputMCtruth_) {
        data.mc_particles = messenger->fetchMultiMessage<MCParticleMessage>(this);
    }

    return data;
}<|MERGE_RESOLUTION|>--- conflicted
+++ resolved
@@ -21,13 +21,9 @@
 using namespace allpix;
 
 CorryvreckanWriterModule::CorryvreckanWriterModule(Configuration& config, Messenger* messenger, GeometryManager* geoManager)
-<<<<<<< HEAD
     : BufferedModule<CorryvreckanWriterModuleData>(config), messenger_(messenger), geometryManager_(geoManager) {
-=======
-    : WriterModule(config), messenger_(messenger), geometryManager_(geoManager) {
     // Enable parallelization of this module if multithreading is enabled
     enable_parallelization();
->>>>>>> 10052dac
 
     // Require PixelCharge messages for single detector
     messenger_->bindMulti<PixelHitMessage>(this, MsgFlags::REQUIRED);
