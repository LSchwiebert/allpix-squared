/**
 * @file
 * @brief Implementation of CorryvreckanWriter module
 * @copyright Copyright (c) 2017-2020 CERN and the Allpix Squared authors.
 * This software is distributed under the terms of the MIT License, copied verbatim in the file "LICENSE.md".
 * In applying this license, CERN does not waive the privileges and immunities granted to it by virtue of its status as an
 * Intergovernmental Organization or submit itself to any jurisdiction.
 */

#include "CorryvreckanWriterModule.hpp"

#include <Math/RotationZYX.h>
#include <TProcessID.h>

#include <fstream>
#include <string>
#include <utility>

#include "core/utils/file.h"
#include "core/utils/log.h"

using namespace allpix;

CorryvreckanWriterModule::CorryvreckanWriterModule(Configuration& config, Messenger* messenger, GeometryManager* geoManager)
    : BufferedModule(config), messenger_(messenger), geometryManager_(geoManager) {
    // Enable parallelization of this module if multithreading is enabled
    enable_parallelization();

    // Require PixelCharge messages for single detector
    messenger_->bindMulti<PixelHitMessage>(this, MsgFlags::REQUIRED);

    config_.setDefault("file_name", "corryvreckanOutput.root");
    config_.setDefault("geometry_file", "corryvreckanGeometry.conf");
    config_.setDefault("output_mctruth", true);
}

// Set up the output trees
void CorryvreckanWriterModule::init() {

    // Check if MC data to be saved
    output_mc_truth_ = config_.get<bool>("output_mctruth");

    reference_ = config_.get<std::string>("reference");
    if(!geometryManager_->hasDetector(reference_)) {
        throw InvalidValueError(config_, "reference", "detector not defined");
    }
    dut_ = config_.getArray<std::string>("dut", std::vector<std::string>());
    for(auto& dut : dut_) {
        if(!geometryManager_->hasDetector(dut)) {
            throw InvalidValueError(config_, "dut", "detector not defined");
        }
    }

    // Create output file and directories
    fileName_ = createOutputFile(allpix::add_file_extension(config_.get<std::string>("file_name"), "root"));
    LOG(TRACE) << "Creating output file \"" << fileName_ << "\"";
    output_file_ = std::make_unique<TFile>(fileName_.c_str(), "RECREATE");
    output_file_->cd();

    // Create geometry file:
    geometryFileName_ = createOutputFile(allpix::add_file_extension(config_.get<std::string>("geometry_file"), "conf"));

    // Create trees:
    LOG(TRACE) << "Booking event tree";
    event_tree_ = std::make_unique<TTree>("Event", (std::string("Tree of Events").c_str()));
    event_tree_->Bronch("global", "corryvreckan::Event", &event_);

    LOG(TRACE) << "Booking pixel tree";
    pixel_tree_ = std::make_unique<TTree>("Pixel", (std::string("Tree of Pixels").c_str()));

    if(output_mc_truth_) {
        LOG(TRACE) << "Booking MCParticle tree";
        mcparticle_tree_ = std::make_unique<TTree>("MCParticle", (std::string("Tree of MCParticles").c_str()));
    }

    // Initialise the time
    time_ = 0;
}

// Make instantiations of Corryvreckan pixels, and store these in the trees during run time
void CorryvreckanWriterModule::run(Event* event) {
    auto pixel_messages = messenger_->fetchMultiMessage<PixelHitMessage>(this, event);

    // Retrieve current object count:
    auto object_count = TProcessID::GetObjectCount();

    LOG(TRACE) << "Processing event " << event->number;

    // Create and store a new Event:
    event_ = new corryvreckan::Event(time_, time_ + 5);
    LOG(DEBUG) << "Defining event for Corryvreckan: [" << Units::display(event_->start(), {"ns", "um"}) << ","
               << Units::display(event_->end(), {"ns", "um"}) << "]";
    event_tree_->Fill();

    // Events start with 1, pre-filling only with empty events before:
    auto event_id = event->number - 1;

    // Loop through all received messages
    for(auto& message : pixel_messages) {

        auto detector_name = message->getDetector()->getName();
        LOG(DEBUG) << "Received " << message->getData().size() << " pixel hits from detector " << detector_name;

        if(write_list_px_.find(detector_name) == write_list_px_.end()) {
            write_list_px_[detector_name] = new std::vector<corryvreckan::Pixel*>();
            pixel_tree_->Bronch(detector_name.c_str(),
                                std::string("std::vector<corryvreckan::Pixel*>").c_str(),
                                &write_list_px_[detector_name]);

            if(event_id > 0) {
                LOG(DEBUG) << "Pre-filling new branch " << detector_name << " of corryvreckan::Pixel with " << event_id
                           << " empty events";
                auto* branch = pixel_tree_->GetBranch(detector_name.c_str());
                for(unsigned int i = 0; i < event_id; ++i) {
                    branch->Fill();
                }
            }
        }

        if(output_mc_truth_ && write_list_mcp_.find(detector_name) == write_list_mcp_.end()) {
            write_list_mcp_[detector_name] = new std::vector<corryvreckan::MCParticle*>();
            mcparticle_tree_->Bronch(detector_name.c_str(),
                                     std::string("std::vector<corryvreckan::MCParticle*>").c_str(),
                                     &write_list_mcp_[detector_name]);

            if(event_id > 0) {

                LOG(DEBUG) << "Pre-filling new branch " << detector_name << " of corryvreckan::MCParticle with " << event_id
                           << " empty events";
                auto* branch = mcparticle_tree_->GetBranch(detector_name.c_str());
                for(unsigned int i = 0; i < event_id; ++i) {
                    branch->Fill();
                }
            }
        }

        // Fill the branch vector
        for(auto& apx_pixel : message->getData()) {
            auto corry_pixel = new corryvreckan::Pixel(detector_name,
                                                       static_cast<int>(apx_pixel.getPixel().getIndex().X()),
                                                       static_cast<int>(apx_pixel.getPixel().getIndex().Y()),
                                                       static_cast<int>(apx_pixel.getSignal()),
                                                       apx_pixel.getSignal(),
                                                       event_->start());
            write_list_px_[detector_name]->push_back(corry_pixel);

            // If writing MC truth then also write out associated particle info
            if(!output_mc_truth_) {
                continue;
            }

            // Get all associated particles
            auto mcp = apx_pixel.getMCParticles();
            LOG(DEBUG) << "Received " << mcp.size() << " Monte Carlo particles from pixel hit";
            for(auto& particle : mcp) {
                auto mcParticle = new corryvreckan::MCParticle(detector_name,
                                                               particle->getParticleID(),
                                                               particle->getLocalStartPoint(),
                                                               particle->getLocalEndPoint(),
                                                               event_->start());
                write_list_mcp_[detector_name]->push_back(mcParticle);
            }
        }
    }

    LOG(TRACE) << "Writing new objects to tree";
    output_file_->cd();

    pixel_tree_->Fill();
    if(output_mc_truth_) {
        mcparticle_tree_->Fill();
    }

    // Clear the current write lists
    for(auto& index_data : write_list_px_) {
        for(auto& pixel : (*index_data.second)) {
            delete pixel;
        }
        index_data.second->clear();
    }

    // Clear the current write lists
    for(auto& index_data : write_list_mcp_) {
        for(auto& mcp : (*index_data.second)) {
            delete mcp;
        }
        index_data.second->clear();
    }

    // Increment the time till the next event
    time_ += 10;

<<<<<<< HEAD
    // Delete the currently stored event object
    delete event_;
=======
    // Reset object count:
    TProcessID::SetObjectCount(object_count);
>>>>>>> 88a0e363
}

// Save the output trees to file
void CorryvreckanWriterModule::finalize() {

    // Finish writing to output file
    output_file_->Write();

    // Print statistics
    LOG(STATUS) << "Wrote output data to file:" << std::endl << fileName_;

    // Loop over all detectors and store the geometry:
    // Write geometry:
    std::ofstream geometry_file;
    if(!geometryFileName_.empty()) {
        geometry_file.open(geometryFileName_, std::ios_base::out | std::ios_base::trunc);
        if(!geometry_file.good()) {
            throw ModuleError("Cannot write to Corryvreckan geometry file");
        }

        geometry_file << "# Allpix Squared detector geometry - https://cern.ch/allpix-squared" << std::endl << std::endl;

        auto detectors = geometryManager_->getDetectors();
        for(auto& detector : detectors) {
            geometry_file << "[" << detector->getName() << "]" << std::endl;
            geometry_file << "position = " << Units::display(detector->getPosition().x(), {"mm", "um"}) << ", "
                          << Units::display(detector->getPosition().y(), {"mm", "um"}) << ", "
                          << Units::display(detector->getPosition().z(), {"mm", "um"}) << std::endl;

            // Transform the rotation matrix to a ZYX rotation and invert it to get a XYZ rotation
            // This way we stay compatible to old Corryvreckan versions which only support XYZ.
            geometry_file << "orientation_mode = \"xyz\"" << std::endl;
            ROOT::Math::RotationZYX rotations(detector->getOrientation().Inverse());
            geometry_file << "orientation = " << Units::display(-rotations.Psi(), "deg") << ", "
                          << Units::display(-rotations.Theta(), "deg") << ", " << Units::display(-rotations.Phi(), "deg")
                          << std::endl;

            auto model = detector->getModel();
            geometry_file << "type = \"" << model->getType() << "\"" << std::endl;
            geometry_file << "pixel_pitch = " << Units::display(model->getPixelSize().x(), "um") << ", "
                          << Units::display(model->getPixelSize().y(), "um") << std::endl;
            geometry_file << "number_of_pixels = " << model->getNPixels().x() << ", " << model->getNPixels().y()
                          << std::endl;
            // Time resolution hard-coded as 5ns due to time structure of written out events: events of length 5ns, with a
            // gap of 10ns in between events
            geometry_file << "time_resolution = 5ns" << std::endl;

            std::string roles;
            if(detector->getName() == reference_) {
                roles += "reference";
            }
            if(std::find(dut_.begin(), dut_.end(), detector->getName()) != dut_.end()) {
                if(!roles.empty()) {
                    roles += ",";
                }
                roles += "dut";
            }
            if(!roles.empty()) {
                geometry_file << "role = " << roles << std::endl;
            }

            // Get the material budget if available:
            auto budget = geometryManager_->getExternalObject<double>(detector->getName(), "material_budget");
            if(budget != nullptr) {
                LOG(DEBUG) << "Found calculated material budget for detector " << detector->getName() << ", storing.";
                geometry_file << "material_budget = " << *budget << std::endl;
            }
            geometry_file << std::endl;
        }
    }
}<|MERGE_RESOLUTION|>--- conflicted
+++ resolved
@@ -190,13 +190,11 @@
     // Increment the time till the next event
     time_ += 10;
 
-<<<<<<< HEAD
     // Delete the currently stored event object
     delete event_;
-=======
+
     // Reset object count:
     TProcessID::SetObjectCount(object_count);
->>>>>>> 88a0e363
 }
 
 // Save the output trees to file
