/**
 * @file
 * @brief Definition of CorryvreckanWriter module
 * @copyright Copyright (c) 2017 CERN and the Allpix Squared authors.
 * This software is distributed under the terms of the MIT License, copied verbatim in the file "LICENSE.md".
 * In applying this license, CERN does not waive the privileges and immunities granted to it by virtue of its status as an
 * Intergovernmental Organization or submit itself to any jurisdiction.
 */

#include <string>

#include "core/config/Configuration.hpp"
#include "core/geometry/GeometryManager.hpp"
#include "core/messenger/Messenger.hpp"
#include "core/module/Event.hpp"
#include "core/module/Module.hpp"

// Local includes
#include "corryvreckan/MCParticle.h"
#include "corryvreckan/Object.hpp"
#include "corryvreckan/Pixel.h"
#include "objects/PixelHit.hpp"

// ROOT includes
#include "TFile.h"
#include "TTree.h"

namespace allpix {
    /**
     * @ingroup Modules
     * @brief Module to do function
     *
     * More detailed explanation of module
     */

    class CorryvreckanWriterModule : public WriterModule {
    public:
        /**
         * @brief Constructor for this unique module
         * @param config Configuration object for this module as retrieved from the steering file
         * @param messenger Pointer to the messenger object to allow binding to messages on the bus
         * @param geo_manager Pointer to the geometry manager, containing the detectors
         */
        CorryvreckanWriterModule(Configuration& config, Messenger* messenger, GeometryManager* geo_manager);

        /**
         * @brief Set up output file and ntuple for filewriting
         */
        void init(uint64_t) override;

        /**
         * @brief Take the digitised pixel hits and write them into the output file
         */
        void run(Event*) const override;

        /**
         * @brief Write output trees to file
         */
        void finalize() override;

    private:
        // General module members
        Messenger* messenger_;
        GeometryManager* geometryManager_;

        // Parameters for output writing
<<<<<<< HEAD
        std::string fileName_;                                           // Output filename
        std::string geometryFileName_;                                   // Output geometry filename
        std::unique_ptr<TFile> outputFile_;                              // Output file
        mutable long long int time_;                                     // Event time being written
        mutable std::map<std::string, TTree*> outputTrees_;              // Output trees
        mutable std::map<std::string, corryvreckan::Pixel*> treePixels_; // Objects attached to trees for writing
=======
        std::string fileName_;                                   // Output filename
        std::string geometryFileName_;                           // Output geometry filename
        std::unique_ptr<TFile> outputFile_;                      // Output file
        double time_;                                            // Event time being written
        std::map<std::string, TTree*> outputTrees_;              // Output trees
        std::map<std::string, corryvreckan::Pixel*> treePixels_; // Objects attached to trees for writing
>>>>>>> b68d17a3

        bool outputMCtruth_;                                                       // Decision to write out MC particle info
        mutable std::map<std::string, TTree*> outputTreesMC_;                      // Output trees for MC particles
        mutable std::map<std::string, corryvreckan::MCParticle*> treeMCParticles_; // Objects attached to trees for writing
    };
} // namespace allpix<|MERGE_RESOLUTION|>--- conflicted
+++ resolved
@@ -64,21 +64,12 @@
         GeometryManager* geometryManager_;
 
         // Parameters for output writing
-<<<<<<< HEAD
         std::string fileName_;                                           // Output filename
         std::string geometryFileName_;                                   // Output geometry filename
         std::unique_ptr<TFile> outputFile_;                              // Output file
         mutable long long int time_;                                     // Event time being written
         mutable std::map<std::string, TTree*> outputTrees_;              // Output trees
         mutable std::map<std::string, corryvreckan::Pixel*> treePixels_; // Objects attached to trees for writing
-=======
-        std::string fileName_;                                   // Output filename
-        std::string geometryFileName_;                           // Output geometry filename
-        std::unique_ptr<TFile> outputFile_;                      // Output file
-        double time_;                                            // Event time being written
-        std::map<std::string, TTree*> outputTrees_;              // Output trees
-        std::map<std::string, corryvreckan::Pixel*> treePixels_; // Objects attached to trees for writing
->>>>>>> b68d17a3
 
         bool outputMCtruth_;                                                       // Decision to write out MC particle info
         mutable std::map<std::string, TTree*> outputTreesMC_;                      // Output trees for MC particles
