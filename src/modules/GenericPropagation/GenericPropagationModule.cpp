/**
 * @file
 * @brief Implementation of generic charge propagation module
 * @remarks Based on code from Paul Schuetze
 * @copyright Copyright (c) 2017 CERN and the Allpix Squared authors.
 * This software is distributed under the terms of the MIT License, copied verbatim in the file "LICENSE.md".
 * In applying this license, CERN does not waive the privileges and immunities granted to it by virtue of its status as an
 * Intergovernmental Organization or submit itself to any jurisdiction.
 */

#include "GenericPropagationModule.hpp"

#include <cmath>
#include <limits>
#include <map>
#include <memory>
#include <random>
#include <sstream>
#include <string>
#include <utility>

#include <Eigen/Core>

#include <Math/Point3D.h>
#include <Math/Vector3D.h>
#include <TCanvas.h>
#include <TFile.h>
#include <TH2F.h>
#include <TH3F.h>
#include <TPaveText.h>
#include <TPolyLine3D.h>
#include <TPolyMarker3D.h>
#include <TStyle.h>

#include "core/config/Configuration.hpp"
#include "core/messenger/Messenger.hpp"
#include "core/utils/file.h"
#include "core/utils/log.h"
#include "core/utils/unit.h"
#include "tools/ROOT.h"
#include "tools/runge_kutta.h"

#include "objects/DepositedCharge.hpp"
#include "objects/PropagatedCharge.hpp"

using namespace allpix;

/**
 * Besides binding the message and setting defaults for the configuration, the module copies some configuration variables to
 * local copies to speed up computation.
 */
GenericPropagationModule::GenericPropagationModule(Configuration& config,
                                                   Messenger* messenger,
                                                   std::shared_ptr<Detector> detector)
    : Module(config, detector), messenger_(messenger), detector_(std::move(detector)) {
    // Save detector model
    model_ = detector_->getModel();

    // Require deposits message for single detector
    messenger_->bindSingle(this, &GenericPropagationModule::deposits_message_, MsgFlags::REQUIRED);

    // Seed the random generator with the module seed
    random_generator_.seed(getRandomSeed());

    // Set default value for config variables
    config_.setDefault<double>("spatial_precision", Units::get(0.25, "nm"));
    config_.setDefault<double>("timestep_start", Units::get(0.01, "ns"));
    config_.setDefault<double>("timestep_min", Units::get(0.001, "ns"));
    config_.setDefault<double>("timestep_max", Units::get(0.5, "ns"));
    config_.setDefault<double>("integration_time", Units::get(25, "ns"));
    config_.setDefault<unsigned int>("charge_per_step", 10);
    config_.setDefault<double>("temperature", 293.15);

    config_.setDefault<bool>("output_plots", false);
    config_.setDefault<bool>("output_animations", false);
    config_.setDefault<bool>("output_plots_step_length", config_.get<bool>("output_plots"));
    config_.setDefault<bool>("output_animations_color_markers", false);
    config_.setDefault<double>("output_plots_step", config_.get<double>("timestep_max"));
    config_.setDefault<bool>("output_plots_use_pixel_units", false);
    config_.setDefault<bool>("output_plots_align_pixels", false);
    config_.setDefault<double>("output_plots_theta", 0.0f);
    config_.setDefault<double>("output_plots_phi", 0.0f);
    config_.setDefault<bool>("output_plots_lines_at_implants", false);

    // Set defaults for charge carrier propagation:
    config_.setDefault<bool>("propagate_electrons", true);
    config_.setDefault<bool>("propagate_holes", false);
    if(!config_.get<bool>("propagate_electrons") && !config_.get<bool>("propagate_holes")) {
        throw InvalidValueError(
            config_,
            "propagate_electrons",
            "No charge carriers selected for propagation, enable 'propagate_electrons' or 'propagate_holes'.");
    }

    config_.setDefault<bool>("ignore_magnetic_field", false);

    // Copy some variables from configuration to avoid lookups:
    temperature_ = config_.get<double>("temperature");
    timestep_min_ = config_.get<double>("timestep_min");
    timestep_max_ = config_.get<double>("timestep_max");
    timestep_start_ = config_.get<double>("timestep_start");
    integration_time_ = config_.get<double>("integration_time");
    target_spatial_precision_ = config_.get<double>("spatial_precision");
    output_plots_ = config_.get<bool>("output_plots");
    output_plots_step_ = config_.get<double>("output_plots_step");
    output_plots_step_length_ = config_.get<bool>("output_plots_step_length");
    output_plots_lines_at_implants_ = config_.get<bool>("output_plots_lines_at_implants");

    // Enable parallelization of this module if multithreading is enabled and no output plots are requested:
    if(!output_plots_) {
        enable_parallelization();
    }

    // Parameterization variables from https://doi.org/10.1016/0038-1101(77)90054-5 (section 5.2)
    electron_Vm_ = Units::get(1.53e9 * std::pow(temperature_, -0.87), "cm/s");
    electron_Ec_ = Units::get(1.01 * std::pow(temperature_, 1.55), "V/cm");
    electron_Beta_ = 2.57e-2 * std::pow(temperature_, 0.66);

    hole_Vm_ = Units::get(1.62e8 * std::pow(temperature_, -0.52), "cm/s");
    hole_Ec_ = Units::get(1.24 * std::pow(temperature_, 1.68), "V/cm");
    hole_Beta_ = 0.46 * std::pow(temperature_, 0.17);

    boltzmann_kT_ = Units::get(8.6173e-5, "eV/K") * temperature_;

    // Reference lifetime and doping concentrations, taken from:
    // https://doi.org/10.1016/0038-1101(82)90203-9
    // https://doi.org/10.1016/0038-1101(76)90022-8
    electron_lifetime_reference_ = Units::get(1e-5, "s");
    hole_lifetime_reference_ = Units::get(4.0e-4, "s");
    electron_doping_reference_ = Units::get(1e16, "/cm/cm/cm");
    hole_doping_reference_ = Units::get(7.1e15, "/cm/cm/cm");

    // Parameter for charge transport in magnetic field (approximated from graphs:
    // http://www.ioffe.ru/SVA/NSM/Semicond/Si/electric.html) FIXME
    electron_Hall_ = 1.15;
    hole_Hall_ = 0.9;
}

void GenericPropagationModule::create_output_plots(unsigned int event_num) {
    LOG(TRACE) << "Writing output plots";

    // Convert to pixel units if necessary
    if(config_.get<bool>("output_plots_use_pixel_units")) {
        for(auto& deposit_points : output_plot_points_) {
            for(auto& point : deposit_points.second) {
                point.SetX((point.x() / model_->getPixelSize().x()) + 1);
                point.SetY((point.y() / model_->getPixelSize().y()) + 1);
            }
        }
    }

    // Calculate the axis limits
    double minX = FLT_MAX, maxX = FLT_MIN;
    double minY = FLT_MAX, maxY = FLT_MIN;
    unsigned long tot_point_cnt = 0;
    double start_time = std::numeric_limits<double>::max();
    unsigned int total_charge = 0;
    unsigned int max_charge = 0;
    for(auto& deposit_points : output_plot_points_) {
        for(auto& point : deposit_points.second) {
            minX = std::min(minX, point.x());
            maxX = std::max(maxX, point.x());

            minY = std::min(minY, point.y());
            maxY = std::max(maxY, point.y());
        }
        start_time = std::min(start_time, deposit_points.first.getEventTime());
        total_charge += deposit_points.first.getCharge();
        max_charge = std::max(max_charge, deposit_points.first.getCharge());

        tot_point_cnt += deposit_points.second.size();
    }

    // Compute frame axis sizes if equal scaling is requested
    if(config_.get<bool>("output_plots_use_equal_scaling", true)) {
        double centerX = (minX + maxX) / 2.0;
        double centerY = (minY + maxY) / 2.0;
        if(config_.get<bool>("output_plots_use_pixel_units")) {
            minX = centerX - model_->getSensorSize().z() / model_->getPixelSize().x() / 2.0;
            maxX = centerX + model_->getSensorSize().z() / model_->getPixelSize().x() / 2.0;

            minY = centerY - model_->getSensorSize().z() / model_->getPixelSize().y() / 2.0;
            maxY = centerY + model_->getSensorSize().z() / model_->getPixelSize().y() / 2.0;
        } else {
            minX = centerX - model_->getSensorSize().z() / 2.0;
            maxX = centerX + model_->getSensorSize().z() / 2.0;

            minY = centerY - model_->getSensorSize().z() / 2.0;
            maxY = centerY + model_->getSensorSize().z() / 2.0;
        }
    }

    // Align on pixels if requested
    if(config_.get<bool>("output_plots_align_pixels")) {
        if(config_.get<bool>("output_plots_use_pixel_units")) {
            minX = std::floor(minX - 0.5) + 0.5;
            minY = std::floor(minY + 0.5) - 0.5;
            maxX = std::ceil(maxX - 0.5) + 0.5;
            maxY = std::ceil(maxY + 0.5) - 0.5;
        } else {
            double div;
            div = minX / model_->getPixelSize().x();
            minX = (std::floor(div - 0.5) + 0.5) * model_->getPixelSize().x();
            div = minY / model_->getPixelSize().y();
            minY = (std::floor(div - 0.5) + 0.5) * model_->getPixelSize().y();
            div = maxX / model_->getPixelSize().x();
            maxX = (std::ceil(div + 0.5) - 0.5) * model_->getPixelSize().x();
            div = maxY / model_->getPixelSize().y();
            maxY = (std::ceil(div + 0.5) - 0.5) * model_->getPixelSize().y();
        }
    }

    // Use a histogram to create the underlying frame
    auto* histogram_frame = new TH3F(("frame_" + getUniqueName() + "_" + std::to_string(event_num)).c_str(),
                                     "",
                                     10,
                                     minX,
                                     maxX,
                                     10,
                                     minY,
                                     maxY,
                                     10,
                                     model_->getSensorCenter().z() - model_->getSensorSize().z() / 2.0,
                                     model_->getSensorCenter().z() + model_->getSensorSize().z() / 2.0);
    histogram_frame->SetDirectory(getROOTDirectory());

    // Create the canvas for the line plot and set orientation
    auto canvas = std::make_unique<TCanvas>(("line_plot_" + std::to_string(event_num)).c_str(),
                                            ("Propagation of charge for event " + std::to_string(event_num)).c_str(),
                                            1280,
                                            1024);
    canvas->cd();
    canvas->SetTheta(config_.get<float>("output_plots_theta") * 180.0f / ROOT::Math::Pi());
    canvas->SetPhi(config_.get<float>("output_plots_phi") * 180.0f / ROOT::Math::Pi());

    // Draw the frame on the canvas
    histogram_frame->GetXaxis()->SetTitle(
        (std::string("x ") + (config_.get<bool>("output_plots_use_pixel_units") ? "(pixels)" : "(mm)")).c_str());
    histogram_frame->GetYaxis()->SetTitle(
        (std::string("y ") + (config_.get<bool>("output_plots_use_pixel_units") ? "(pixels)" : "(mm)")).c_str());
    histogram_frame->GetZaxis()->SetTitle("z (mm)");
    histogram_frame->Draw();

    // Loop over all point sets created during propagation
    // The vector of unique_pointers is required in order not to delete the objects before the canvas is drawn.
    std::vector<std::unique_ptr<TPolyLine3D>> lines;
    short current_color = 1;
    for(auto& deposit_points : output_plot_points_) {
        auto line = std::make_unique<TPolyLine3D>();
        for(auto& point : deposit_points.second) {
            line->SetNextPoint(point.x(), point.y(), point.z());
        }
        // Plot all lines with at least three points with different color
        if(line->GetN() >= 3) {
            EColor plot_color = (deposit_points.first.getType() == CarrierType::ELECTRON ? EColor::kAzure : EColor::kOrange);
            current_color = static_cast<short int>(plot_color - 9 + (static_cast<int>(current_color) + 1) % 19);
            line->SetLineColor(current_color);
            line->Draw("same");
        }
        lines.push_back(std::move(line));
    }

    // Draw and write canvas to module output file, then clear the stored lines
    canvas->Draw();
    getROOTDirectory()->WriteTObject(canvas.get());
    lines.clear();

    // Create canvas for GIF animition of process
    canvas = std::make_unique<TCanvas>(("animation_" + std::to_string(event_num)).c_str(),
                                       ("Propagation of charge for event " + std::to_string(event_num)).c_str(),
                                       1280,
                                       1024);
    canvas->cd();

    // Change axis labels if close to zero or PI as they behave different here
    if(std::fabs(config_.get<double>("output_plots_theta") / (ROOT::Math::Pi() / 2.0) -
                 std::round(config_.get<double>("output_plots_theta") / (ROOT::Math::Pi() / 2.0))) < 1e-6 ||
       std::fabs(config_.get<double>("output_plots_phi") / (ROOT::Math::Pi() / 2.0) -
                 std::round(config_.get<double>("output_plots_phi") / (ROOT::Math::Pi() / 2.0))) < 1e-6) {
        histogram_frame->GetXaxis()->SetLabelOffset(-0.1f);
        histogram_frame->GetYaxis()->SetLabelOffset(-0.075f);
    } else {
        histogram_frame->GetXaxis()->SetTitleOffset(2.0f);
        histogram_frame->GetYaxis()->SetTitleOffset(2.0f);
    }

    // Draw frame on canvas
    histogram_frame->Draw();

    if(config_.get<bool>("output_animations")) {
        // Create the contour histogram
        std::vector<std::string> file_name_contour;
        std::vector<TH2F*> histogram_contour;
        file_name_contour.push_back(createOutputFile("contourX" + std::to_string(event_num) + ".gif"));
        histogram_contour.push_back(new TH2F(("contourX_" + getUniqueName() + "_" + std::to_string(event_num)).c_str(),
                                             "",
                                             100,
                                             minY,
                                             maxY,
                                             100,
                                             model_->getSensorCenter().z() - model_->getSensorSize().z() / 2.0,
                                             model_->getSensorCenter().z() + model_->getSensorSize().z() / 2.0));
        histogram_contour.back()->SetDirectory(getROOTDirectory());
        file_name_contour.push_back(createOutputFile("contourY" + std::to_string(event_num) + ".gif"));
        histogram_contour.push_back(new TH2F(("contourY_" + getUniqueName() + "_" + std::to_string(event_num)).c_str(),
                                             "",
                                             100,
                                             minX,
                                             maxX,
                                             100,
                                             model_->getSensorCenter().z() - model_->getSensorSize().z() / 2.0,
                                             model_->getSensorCenter().z() + model_->getSensorSize().z() / 2.0));
        histogram_contour.back()->SetDirectory(getROOTDirectory());
        file_name_contour.push_back(createOutputFile("contourZ" + std::to_string(event_num) + ".gif"));
        histogram_contour.push_back(new TH2F(("contourZ_" + getUniqueName() + "_" + std::to_string(event_num)).c_str(),
                                             "",
                                             100,
                                             minX,
                                             maxX,
                                             100,
                                             minY,
                                             maxY));
        histogram_contour.back()->SetDirectory(getROOTDirectory());

        // Create file and disable statistics for histogram
        std::string file_name_anim = createOutputFile("animation" + std::to_string(event_num) + ".gif");
        for(size_t i = 0; i < 3; ++i) {
            histogram_contour[i]->SetStats(false);
        }

        // Remove temporary created files
        remove(file_name_anim.c_str());
        for(size_t i = 0; i < 3; ++i) {
            remove(file_name_contour[i].c_str());
        }

        // Create color table
        TColor* colors[80];
        for(int i = 20; i < 100; ++i) {
            auto color_idx = TColor::GetFreeColorIndex();
            colors[i - 20] = new TColor(color_idx,
                                        static_cast<float>(i) / 100.0f - 0.2f,
                                        static_cast<float>(i) / 100.0f - 0.2f,
                                        static_cast<float>(i) / 100.0f - 0.2f);
        }

        // Create animation of moving charges
        auto animation_time = static_cast<unsigned int>(
            std::round((Units::convert(config_.get<long double>("output_plots_step"), "ms") / 10.0) *
                       config_.get<long double>("output_animations_time_scaling", 1e9)));
        unsigned long plot_idx = 0;
        unsigned int point_cnt = 0;
        LOG_PROGRESS(INFO, getUniqueName() + "_OUTPUT_PLOTS") << "Written 0 of " << tot_point_cnt << " points for animation";
        while(point_cnt < tot_point_cnt) {
            std::vector<std::unique_ptr<TPolyMarker3D>> markers;
            unsigned long min_idx_diff = std::numeric_limits<unsigned long>::max();

            // Reset the canvas
            canvas->Clear();
            canvas->SetTheta(config_.get<float>("output_plots_theta") * 180.0f / ROOT::Math::Pi());
            canvas->SetPhi(config_.get<float>("output_plots_phi") * 180.0f / ROOT::Math::Pi());
            canvas->Draw();

            // Reset the histogram frame
            histogram_frame->SetTitle("Charge propagation in sensor");
            histogram_frame->GetXaxis()->SetTitle(
                (std::string("x ") + (config_.get<bool>("output_plots_use_pixel_units") ? "(pixels)" : "(mm)")).c_str());
            histogram_frame->GetYaxis()->SetTitle(
                (std::string("y ") + (config_.get<bool>("output_plots_use_pixel_units") ? "(pixels)" : "(mm)")).c_str());
            histogram_frame->GetZaxis()->SetTitle("z (mm)");
            histogram_frame->Draw();

            auto text = std::make_unique<TPaveText>(-0.75, -0.75, -0.60, -0.65);
            auto time_ns = Units::convert(plot_idx * config_.get<long double>("output_plots_step"), "ns");
            std::stringstream sstr;
            sstr << std::fixed << std::setprecision(2) << time_ns << "ns";
            auto time_str = std::string(8 - sstr.str().size(), ' ');
            time_str += sstr.str();
            text->AddText(time_str.c_str());
            text->Draw();

            // Plot all the required points
            for(auto& deposit_points : output_plot_points_) {
                auto points = deposit_points.second;

                auto diff = static_cast<unsigned long>(std::round((deposit_points.first.getEventTime() - start_time) /
                                                                  config_.get<long double>("output_plots_step")));
                if(static_cast<long>(plot_idx) - static_cast<long>(diff) < 0) {
                    min_idx_diff = std::min(min_idx_diff, diff - plot_idx);
                    continue;
                }
                auto idx = plot_idx - diff;
                if(idx >= points.size()) {
                    continue;
                }
                min_idx_diff = 0;

                auto marker = std::make_unique<TPolyMarker3D>();
                marker->SetMarkerStyle(kFullCircle);
                marker->SetMarkerSize(static_cast<float>(deposit_points.first.getCharge() *
                                                         config_.get<double>("output_animations_marker_size", 1)) /
                                      static_cast<float>(max_charge));
                auto initial_z_perc = static_cast<int>(
                    ((points[0].z() + model_->getSensorSize().z() / 2.0) / model_->getSensorSize().z()) * 80);
                initial_z_perc = std::max(std::min(79, initial_z_perc), 0);
                if(config_.get<bool>("output_animations_color_markers")) {
                    marker->SetMarkerColor(static_cast<Color_t>(colors[initial_z_perc]->GetNumber()));
                }
                marker->SetNextPoint(points[idx].x(), points[idx].y(), points[idx].z());
                marker->Draw();
                markers.push_back(std::move(marker));

                histogram_contour[0]->Fill(points[idx].y(), points[idx].z(), deposit_points.first.getCharge());
                histogram_contour[1]->Fill(points[idx].x(), points[idx].z(), deposit_points.first.getCharge());
                histogram_contour[2]->Fill(points[idx].x(), points[idx].y(), deposit_points.first.getCharge());
                ++point_cnt;
            }

            // Create a step in the animation
            if(min_idx_diff != 0) {
                canvas->Print((file_name_anim + "+100").c_str());
                plot_idx += min_idx_diff;
            } else {
                // print animation
                if(point_cnt < tot_point_cnt - 1) {
                    canvas->Print((file_name_anim + "+" + std::to_string(animation_time)).c_str());
                } else {
                    canvas->Print((file_name_anim + "++100").c_str());
                }

                // Draw and print contour histograms
                for(size_t i = 0; i < 3; ++i) {
                    canvas->Clear();
                    canvas->SetTitle((std::string("Contour of charge propagation projected on the ") +
                                      static_cast<char>('X' + i) + "-axis")
                                         .c_str());
                    switch(i) {
                    case 0 /* x */:
                        histogram_contour[i]->GetXaxis()->SetTitle(
                            (std::string("y ") + (config_.get<bool>("output_plots_use_pixel_units") ? "(pixels)" : "(mm)"))
                                .c_str());
                        histogram_contour[i]->GetYaxis()->SetTitle("z (mm)");
                        break;
                    case 1 /* y */:
                        histogram_contour[i]->GetXaxis()->SetTitle(
                            (std::string("x ") + (config_.get<bool>("output_plots_use_pixel_units") ? "(pixels)" : "(mm)"))
                                .c_str());
                        histogram_contour[i]->GetYaxis()->SetTitle("z (mm)");
                        break;
                    case 2 /* z */:
                        histogram_contour[i]->GetXaxis()->SetTitle(
                            (std::string("x ") + (config_.get<bool>("output_plots_use_pixel_units") ? "(pixels)" : "(mm)"))
                                .c_str());
                        histogram_contour[i]->GetYaxis()->SetTitle(
                            (std::string("y ") + (config_.get<bool>("output_plots_use_pixel_units") ? "(pixels)" : "(mm)"))
                                .c_str());
                        break;
                    default:;
                    }
                    histogram_contour[i]->SetMinimum(1);
                    histogram_contour[i]->SetMaximum(total_charge /
                                                     config_.get<double>("output_animations_contour_max_scaling", 10));
                    histogram_contour[i]->Draw("CONTZ 0");
                    if(point_cnt < tot_point_cnt - 1) {
                        canvas->Print((file_name_contour[i] + "+" + std::to_string(animation_time)).c_str());
                    } else {
                        canvas->Print((file_name_contour[i] + "++100").c_str());
                    }
                    histogram_contour[i]->Reset();
                }
                ++plot_idx;
            }
            markers.clear();

            LOG_PROGRESS(INFO, getUniqueName() + "_OUTPUT_PLOTS")
                << "Written " << point_cnt << " of " << tot_point_cnt << " points for animation";
        }
    }
    output_plot_points_.clear();
}

void GenericPropagationModule::init() {

    auto detector = getDetector();

    // Check for electric field and output warning for slow propagation if not defined
    if(!detector->hasElectricField()) {
        LOG(WARNING) << "This detector does not have an electric field.";
    }

    // For linear fields we can in addition check if the correct carriers are propagated
    if(detector->getElectricFieldType() == FieldType::LINEAR) {
        auto model = detector_->getModel();
        auto probe_point = ROOT::Math::XYZPoint(model->getSensorCenter().x(),
                                                model->getSensorCenter().y(),
                                                model->getSensorCenter().z() + model->getSensorSize().z() / 2.01);

        // Get the field close to the implants and check its sign:
        auto efield = detector->getElectricField(probe_point);
        auto direction = std::signbit(efield.z());
        // Compare with propagated carrier type:
        if(direction && !config_.get<bool>("propagate_electrons")) {
            LOG(WARNING) << "Electric field indicates electron collection at implants, but electrons are not propagated!";
        }
        if(!direction && !config_.get<bool>("propagate_holes")) {
            LOG(WARNING) << "Electric field indicates hole collection at implants, but holes are not propagated!";
        }
    }

    // Check for magnetic field
    has_magnetic_field_ = detector->hasMagneticField();
    if(has_magnetic_field_) {
        if(config_.get<bool>("ignore_magnetic_field")) {
            has_magnetic_field_ = false;
            LOG(WARNING) << "A magnetic field is switched on, but is set to be ignored for this module.";
        } else {
            LOG(DEBUG) << "This detector sees a magnetic field.";
            magnetic_field_ = detector_->getMagneticField();
        }
    }

<<<<<<< HEAD
    // Check for doping profile
    has_doping_profile_ = detector->hasDopingProfile();
=======
    if(output_plots_step_length_) {
        // Initialize output plot
        step_length_histo_ = new TH1D("step_length_histo",
                                      "Step length;length[um];integration steps",
                                      100,
                                      0,
                                      static_cast<double>(Units::convert(0.25 * model_->getSensorSize().z(), "um")));
    }
>>>>>>> 30b470b8
}

void GenericPropagationModule::run(unsigned int event_num) {

    // Create vector of propagated charges to output
    std::vector<PropagatedCharge> propagated_charges;

    // Loop over all deposits for propagation
    LOG(TRACE) << "Propagating charges in sensor";
    unsigned int propagated_charges_count = 0;
    unsigned int recombined_charges_count = 0;
    unsigned int step_count = 0;
    long double total_time = 0;
    for(auto& deposit : deposits_message_->getData()) {

        if((deposit.getType() == CarrierType::ELECTRON && !config_.get<bool>("propagate_electrons")) ||
           (deposit.getType() == CarrierType::HOLE && !config_.get<bool>("propagate_holes"))) {
            LOG(DEBUG) << "Skipping charge carriers (" << deposit.getType() << ") on "
                       << Units::display(deposit.getLocalPosition(), {"mm", "um"});
            continue;
        }

        // Loop over all charges in the deposit
        unsigned int charges_remaining = deposit.getCharge();

        LOG(DEBUG) << "Set of charge carriers (" << deposit.getType() << ") on "
                   << Units::display(deposit.getLocalPosition(), {"mm", "um"});

        auto charge_per_step = config_.get<unsigned int>("charge_per_step");
        while(charges_remaining > 0) {
            // Define number of charges to be propagated and remove charges of this step from the total
            if(charge_per_step > charges_remaining) {
                charge_per_step = charges_remaining;
            }
            charges_remaining -= charge_per_step;

            // Get position and propagate through sensor
            auto position = deposit.getLocalPosition();

            // Add point of deposition to the output plots if requested
            if(output_plots_) {
                auto global_position = detector_->getGlobalPosition(position);
                output_plot_points_.emplace_back(
                    PropagatedCharge(position, global_position, deposit.getType(), charge_per_step, deposit.getEventTime()),
                    std::vector<ROOT::Math::XYZPoint>());
            }

            // Propagate a single charge deposit
            auto prop_pair = propagate(position, deposit.getType());
            position = prop_pair.first;

            if(prop_pair.second < 0) {
                LOG(DEBUG) << " Recombined " << charge_per_step << " at " << Units::display(position, {"mm", "um"}) << " in "
                           << Units::display(-1 * prop_pair.second, "ns") << " time, removing";
                recombined_charges_count += charge_per_step;
                continue;
            }

            LOG(DEBUG) << " Propagated " << charge_per_step << " to " << Units::display(position, {"mm", "um"}) << " in "
                       << Units::display(prop_pair.second, "ns") << " time";

            // Create a new propagated charge and add it to the list
            auto global_position = detector_->getGlobalPosition(position);
            PropagatedCharge propagated_charge(position,
                                               global_position,
                                               deposit.getType(),
                                               charge_per_step,
                                               deposit.getEventTime() + prop_pair.second,
                                               &deposit);

            propagated_charges.push_back(std::move(propagated_charge));

            // Update statistical information
            ++step_count;
            propagated_charges_count += charge_per_step;
            total_time += charge_per_step * prop_pair.second;
        }
    }

    // Output plots if required
    if(output_plots_) {
        create_output_plots(event_num);
    }

    // Write summary and update statistics
    long double average_time = total_time / std::max(1u, propagated_charges_count);
    LOG(INFO) << "Propagated " << propagated_charges_count << " charges in " << step_count << " steps in average time of "
              << Units::display(average_time, "ns") << std::endl
              << "Recombined " << recombined_charges_count << " charges during transport";
    total_propagated_charges_ += propagated_charges_count;
    total_steps_ += step_count;
    total_time_ += total_time;

    // Create a new message with propagated charges
    auto propagated_charge_message = std::make_shared<PropagatedChargeMessage>(std::move(propagated_charges), detector_);

    // Dispatch the message with propagated charges
    messenger_->dispatchMessage(this, propagated_charge_message);
}

/**
 * Propagation is simulated using a parameterization for the electron mobility. This is used to calculate the electron
 * velocity at every point with help of the electric field map of the detector. An Runge-Kutta integration is applied in
 * multiple steps, adding a random diffusion to the propagating charge every step.
 */
std::pair<ROOT::Math::XYZPoint, double> GenericPropagationModule::propagate(const ROOT::Math::XYZPoint& pos,
                                                                            const CarrierType& type) {
    // Create a runge kutta solver using the electric field as step function
    Eigen::Vector3d position(pos.x(), pos.y(), pos.z());

    // Define a lambda function to compute the carrier mobility
    // NOTE This function is typically the most frequently executed part of the framework and therefore the bottleneck
    auto carrier_mobility = [&](double efield_mag) {
        // Compute carrier mobility from constants and electric field magnitude
        double numerator, denominator;
        if(type == CarrierType::ELECTRON) {
            numerator = electron_Vm_ / electron_Ec_;
            denominator = std::pow(1. + std::pow(efield_mag / electron_Ec_, electron_Beta_), 1.0 / electron_Beta_);
        } else {
            numerator = hole_Vm_ / hole_Ec_;
            denominator = std::pow(1. + std::pow(efield_mag / hole_Ec_, hole_Beta_), 1.0 / hole_Beta_);
        }
        return numerator / denominator;
    };

    // Define a function to compute the diffusion
    auto carrier_diffusion = [&](double efield_mag, double timestep) -> Eigen::Vector3d {
        double diffusion_constant = boltzmann_kT_ * carrier_mobility(efield_mag);
        double diffusion_std_dev = std::sqrt(2. * diffusion_constant * timestep);

        // Compute the independent diffusion in three
        std::normal_distribution<double> gauss_distribution(0, diffusion_std_dev);
        Eigen::Vector3d diffusion;
        for(int i = 0; i < 3; ++i) {
            diffusion[i] = gauss_distribution(random_generator_);
        }
        return diffusion;
    };

    auto carrier_alive = [&](double doping_concentration, double time) -> bool {
        // Roll dice for charge carrier survival
        std::uniform_real_distribution<double> survival(0, 1);
        auto lifetime = (type == CarrierType::ELECTRON ? electron_lifetime_reference_ : hole_lifetime_reference_) /
                        (1 + std::fabs(doping_concentration) /
                                 (type == CarrierType::ELECTRON ? electron_doping_reference_ : hole_doping_reference_));
        return survival(random_generator_) > (time / lifetime);
    };

    // Define lambda functions to compute the charge carrier velocity with or without magnetic field
    std::function<Eigen::Vector3d(double, Eigen::Vector3d)> carrier_velocity_noB =
        [&](double, Eigen::Vector3d cur_pos) -> Eigen::Vector3d {
        auto raw_field = detector_->getElectricField(static_cast<ROOT::Math::XYZPoint>(cur_pos));
        Eigen::Vector3d efield(raw_field.x(), raw_field.y(), raw_field.z());

        return static_cast<int>(type) * carrier_mobility(efield.norm()) * efield;
    };

    std::function<Eigen::Vector3d(double, Eigen::Vector3d)> carrier_velocity_withB =
        [&](double, Eigen::Vector3d cur_pos) -> Eigen::Vector3d {
        auto raw_field = detector_->getElectricField(static_cast<ROOT::Math::XYZPoint>(cur_pos));
        Eigen::Vector3d efield(raw_field.x(), raw_field.y(), raw_field.z());

        Eigen::Vector3d velocity;
        Eigen::Vector3d bfield(magnetic_field_.x(), magnetic_field_.y(), magnetic_field_.z());

        auto mob = carrier_mobility(efield.norm());
        auto exb = efield.cross(bfield);

        Eigen::Vector3d term1;
        double hallFactor = (type == CarrierType::ELECTRON ? electron_Hall_ : hole_Hall_);
        term1 = static_cast<int>(type) * mob * hallFactor * exb;

        Eigen::Vector3d term2 = mob * mob * hallFactor * hallFactor * efield.dot(bfield) * bfield;

        auto rnorm = 1 + mob * mob * hallFactor * hallFactor * bfield.dot(bfield);
        return static_cast<int>(type) * mob * (efield + term1 + term2) / rnorm;
    };

    // Create the runge kutta solver with an RKF5 tableau, using different velocity calculators depending on the magnetic
    // field
    auto runge_kutta = make_runge_kutta(
        tableau::RK5, (has_magnetic_field_ ? carrier_velocity_withB : carrier_velocity_noB), timestep_start_, position);

    // Continue propagation until the deposit is outside the sensor
    Eigen::Vector3d last_position = position;
    double last_time = 0;
    size_t next_idx = 0;
    bool is_alive = true;
    while(detector_->isWithinSensor(static_cast<ROOT::Math::XYZPoint>(position)) &&
          runge_kutta.getTime() < integration_time_ && is_alive) {
        // Update output plots if necessary (depending on the plot step)
        if(output_plots_) {
            auto time_idx = static_cast<size_t>(runge_kutta.getTime() / output_plots_step_);
            while(next_idx <= time_idx) {
                output_plot_points_.back().second.push_back(static_cast<ROOT::Math::XYZPoint>(position));
                next_idx = output_plot_points_.back().second.size();
            }
        }

        // Save previous position and time
        last_position = position;
        last_time = runge_kutta.getTime();

        // Execute a Runge Kutta step
        auto step = runge_kutta.step();

        // Get the current result and timestep
        auto timestep = runge_kutta.getTimeStep();
        position = runge_kutta.getValue();

        // Get electric field at current position and fall back to empty field if it does not exist
        auto efield = detector_->getElectricField(static_cast<ROOT::Math::XYZPoint>(position));

        // Apply diffusion step
        auto diffusion = carrier_diffusion(std::sqrt(efield.Mag2()), timestep);
        position += diffusion;
        runge_kutta.setValue(position);

        // Check if charge carrier is still alive:
        if(has_doping_profile_) {
            is_alive = carrier_alive(detector_->getDopingProfile(static_cast<ROOT::Math::XYZPoint>(position)),
                                     runge_kutta.getTime());
        }

        // Adapt step size to match target precision
        double uncertainty = step.error.norm();

        // Update step length histogram
        if(output_plots_step_length_) {
            step_length_histo_->Fill(static_cast<double>(Units::convert(step.value.norm(), "um")));
        }

        // Lower timestep when reaching the sensor edge
        if(std::fabs(model_->getSensorSize().z() / 2.0 - position.z()) < 2 * step.value.z()) {
            timestep *= 0.75;
        } else {
            if(uncertainty > target_spatial_precision_) {
                timestep *= 0.75;
            } else if(2 * uncertainty < target_spatial_precision_) {
                timestep *= 1.5;
            }
        }
        // Limit the timestep to certain minimum and maximum step sizes
        if(timestep > timestep_max_) {
            timestep = timestep_max_;
        } else if(timestep < timestep_min_) {
            timestep = timestep_min_;
        }
        runge_kutta.setTimeStep(timestep);
    }

    // Find proper final position in the sensor
    auto time = runge_kutta.getTime();
    if(!detector_->isWithinSensor(static_cast<ROOT::Math::XYZPoint>(position))) {
        auto check_position = position;
        check_position.z() = last_position.z();
        if(position.z() > 0 && detector_->isWithinSensor(static_cast<ROOT::Math::XYZPoint>(check_position))) {
            // Carrier left sensor on the side of the pixel grid, interpolate end point on surface
            auto z_cur_border = std::fabs(position.z() - model_->getSensorSize().z() / 2.0);
            auto z_last_border = std::fabs(model_->getSensorSize().z() / 2.0 - last_position.z());
            auto z_total = z_cur_border + z_last_border;
            position = (z_last_border / z_total) * position + (z_cur_border / z_total) * last_position;
            time = (z_last_border / z_total) * time + (z_cur_border / z_total) * last_time;
        } else {
            // Carrier left sensor on any order border, use last position inside instead
            position = last_position;
            time = last_time;
        }
    }

    // If requested, remove charge drift lines from plots if they did not reach the implant side within the integration time:
    if(output_plots_ && output_plots_lines_at_implants_) {
        // If drift time is larger than integration time or the charge carriers have been collected at the backside, remove
        if(time >= integration_time_ || last_position.z() < -model_->getSensorSize().z() * 0.45) {
            output_plot_points_.pop_back();
        }
    }

    if(!is_alive) {
        LOG(DEBUG) << "Charge carrier recombinated after " << Units::display(last_time, {"ns"});
        // FIXME
        time = -time;
    }

    // Return the final position of the propagated charge
    return std::make_pair(static_cast<ROOT::Math::XYZPoint>(position), time);
}

void GenericPropagationModule::finalize() {
    if(output_plots_step_length_) {
        step_length_histo_->Write();
    }

    long double average_time = total_time_ / std::max(1u, total_propagated_charges_);
    LOG(INFO) << "Propagated total of " << total_propagated_charges_ << " charges in " << total_steps_
              << " steps in average time of " << Units::display(average_time, "ns");
}<|MERGE_RESOLUTION|>--- conflicted
+++ resolved
@@ -519,10 +519,6 @@
         }
     }
 
-<<<<<<< HEAD
-    // Check for doping profile
-    has_doping_profile_ = detector->hasDopingProfile();
-=======
     if(output_plots_step_length_) {
         // Initialize output plot
         step_length_histo_ = new TH1D("step_length_histo",
@@ -531,7 +527,9 @@
                                       0,
                                       static_cast<double>(Units::convert(0.25 * model_->getSensorSize().z(), "um")));
     }
->>>>>>> 30b470b8
+
+    // Check for doping profile
+    has_doping_profile_ = detector->hasDopingProfile();
 }
 
 void GenericPropagationModule::run(unsigned int event_num) {
