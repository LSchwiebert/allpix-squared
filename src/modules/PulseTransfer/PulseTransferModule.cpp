--- conflicted
+++ resolved
@@ -68,14 +68,8 @@
     std::map<Pixel::Index, Pulse> pixel_pulse_map;
     std::map<Pixel::Index, std::vector<const PropagatedCharge*>> pixel_charge_map;
 
-<<<<<<< HEAD
     LOG(DEBUG) << "Received " << propagated_message->getData().size() << " propagated charge objects.";
-    for(auto& propagated_charge : propagated_message->getData()) {
-        for(auto& pulse : propagated_charge.getPulses()) {
-            auto pixel_index = pulse.first;
-=======
-    LOG(DEBUG) << "Received " << message_->getData().size() << " propagated charge objects.";
-    for(const auto& propagated_charge : message_->getData()) {
+    for(const auto& propagated_charge : propagated_message->getData()) {
         auto pulses = propagated_charge.getPulses();
 
         if(pulses.empty()) {
@@ -96,7 +90,6 @@
             // Find the nearest pixel
             auto xpixel = static_cast<int>(std::round(position.x() / model->getPixelSize().x()));
             auto ypixel = static_cast<int>(std::round(position.y() / model->getPixelSize().y()));
->>>>>>> 91b548d5
 
             // Ignore if out of pixel grid
             if(!detector_->isWithinPixelGrid(xpixel, ypixel)) {
