--- conflicted
+++ resolved
@@ -1,11 +1,7 @@
 #DESC tests the projection of charge carriers onto the implants, taking into account the diffusion only. Since this module is less computing-intense, a total of \num{5000} events are simulated, and charge carriers are propagated one-by-one.
 
 #TIMEOUT 530
-<<<<<<< HEAD
-
-=======
 #FAIL FATAL;ERROR;WARNING
->>>>>>> 62b2f764
 [Allpix]
 log_level = "STATUS"
 detectors_file = "detector.conf"
