[Allpix]
detectors_file = "detector.conf"
number_of_events = 1
random_seed = 0

[GeometryBuilderGeant4]

[DepositionGeant4]
log_level = DEBUG
particle_type = "e+"
source_energy = 5MeV
source_position = 0um 0um -500um
beam_size = 0
beam_direction = 0 0 1

[ElectricFieldReader]
model = "linear"
bias_voltage = 100V
depletion_voltage = 150V

[ProjectionPropagation]
temperature = 293K

<<<<<<< HEAD
#PASS Found MC particle -11 crossing detector mydetector from (440um,880um,-200um) to (446.168um,858.059um,200um) (local coordinates)
#PASSOSX Found MC particle -11 crossing detector mydetector from (440um,880um,-200um) to (446.168um,858.059um,200um) (local coordinates)
=======
#PASS Found MC particle -11 crossing detector mydetector from (440um,880um,-200um) to (434.409um,888.582um,200um) local after 1.00518ps global / 0ns local
#PASSOSX Found MC particle -11 crossing detector mydetector from (440um,880um,-200um) to (434.409um,888.582um,200um) local after 1.00518ps global / 0ns local
>>>>>>> 6127190f
<|MERGE_RESOLUTION|>--- conflicted
+++ resolved
@@ -21,10 +21,5 @@
 [ProjectionPropagation]
 temperature = 293K
 
-<<<<<<< HEAD
-#PASS Found MC particle -11 crossing detector mydetector from (440um,880um,-200um) to (446.168um,858.059um,200um) (local coordinates)
-#PASSOSX Found MC particle -11 crossing detector mydetector from (440um,880um,-200um) to (446.168um,858.059um,200um) (local coordinates)
-=======
 #PASS Found MC particle -11 crossing detector mydetector from (440um,880um,-200um) to (434.409um,888.582um,200um) local after 1.00518ps global / 0ns local
-#PASSOSX Found MC particle -11 crossing detector mydetector from (440um,880um,-200um) to (434.409um,888.582um,200um) local after 1.00518ps global / 0ns local
->>>>>>> 6127190f
+#PASSOSX Found MC particle -11 crossing detector mydetector from (440um,880um,-200um) to (434.409um,888.582um,200um) local after 1.00518ps global / 0ns local