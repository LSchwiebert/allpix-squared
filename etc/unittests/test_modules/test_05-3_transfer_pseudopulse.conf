--- conflicted
+++ resolved
@@ -26,10 +26,5 @@
 [PulseTransfer]
 log_level = TRACE
 
-<<<<<<< HEAD
-#PASS [R:PulseTransfer:mydetector] Total charge induced on all pixels: 15407e
-#PASSOSX [R:PulseTransfer:mydetector] Total charge induced on all pixels: 15470e
-=======
 #PASS [R:PulseTransfer:mydetector] Total charge induced on all pixels: 18810e
-#PASSOSX [R:PulseTransfer:mydetector] Total charge induced on all pixels: 18844e
->>>>>>> 6127190f
+#PASSOSX [R:PulseTransfer:mydetector] Total charge induced on all pixels: 18844e