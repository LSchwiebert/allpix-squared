--- conflicted
+++ resolved
@@ -20,10 +20,5 @@
 [ProjectionPropagation]
 temperature = 293K
 
-<<<<<<< HEAD
-#PASS No charges deposited
-#PASSOSX No charges deposited
-=======
 #PASS Deposited 72438 charges in sensor of detector mydetector
-#PASSOSX Deposited 72430 charges in sensor of detector mydetector
->>>>>>> 6127190f
+#PASSOSX Deposited 72430 charges in sensor of detector mydetector